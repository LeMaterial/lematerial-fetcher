--- conflicted
+++ resolved
@@ -19,10 +19,6 @@
     "pymatgen>=2025.1.24",
     "mysql-connector-python>=9.2.0",
     "beautifulsoup4>=4.13.3",
-<<<<<<< HEAD
-    "ijson>=3.3.0",
-=======
->>>>>>> a2a4fc46
 ]
 
 [build-system]
