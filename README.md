<<<<<<< HEAD
<p align="center">
  <img src="https://cdn-uploads.huggingface.co/production/uploads/65a67b0ee65b8ffd3b91572f/nMqy0cpsj15EIliGzfOo_.png" alt="LeMaterial" width="700"/>
</p>

# lematerial-fetcher
=======
# LeMaterial-Fetcher
>>>>>>> c120b15a

`lematerial-fetcher` is designed to fetch data from a specified OPTIMADE's compatible JSON-API, process it, and store it in a PostgreSQL database. It is highly concurrent, to handle data fetching and processing efficiently.

The objective is to retrieve information from various OPTIMADE sources and establish a local database. This database will enable us to process and utilize the data according to our specific requirements, which can then be uploaded to an online and easily accessible place like Hugging Face.

**Explore the datasets built with this tool on [Hugging Face](https://huggingface.co/LeMaterial)** 🤗:

👉 [LeMat-Bulk](https://huggingface.co/datasets/LeMaterial/LeMat-Bulk)

👉 [LeMat-Traj](https://huggingface.co/datasets/LeMaterial/LeMat-Traj)

## Data Credits

This project relies entirely on the valuable contributions of several materials science database projects:

- [**Materials Project**](https://materialsproject.org/) - A comprehensive database of computed materials properties funded by the U.S. Department of Energy and developed by the Lawrence Berkeley National Laboratory in collaboration with several other laboratories and universities
- [**Alexandria Library**](https://alexandria.icams.rub.de/) - A quantum-accurate materials library developed by ICAMS at Ruhr University Bochum
- [**Open Quantum Materials Database (OQMD)**](https://oqmd.org/) - An extensive collection of DFT calculated properties maintained by researchers at Northwestern University

We gratefully acknowledge these projects and their dedication to open materials science data. Our tool is built entirely on the foundation of their well-maintained databases and research efforts.

## Prerequisites

- Python 3.11 or later
- PostgreSQL database
- Environment variables set for configuration

## Installation

1. Clone the repository:

   ```bash
   git clone git@github.com:LeMaterial/lematerial-fetcher.git
   cd lematerial-fetcher
   ```

2. Set up your environment variables. Copy the provided template and customize it:

   ```bash
   cp .env.example .env
   vim .env
   ```

3. Install the package:

   ```bash
   # Using uv (recommended)
   uv add git+https://github.com/LeMaterial/lematerial-fetcher.git
   # or
   uv pip install git+https://github.com/LeMaterial/lematerial-fetcher.git
   
   # Or using pip
   pip install git+https://github.com/LeMaterial/lematerial-fetcher.git
   ```

## Configuration

The tool can be configured in two ways:

1. **Command-line arguments** (recommended for most options)
2. **Environment variables** (preferred for sensitive information)

### Environment Variables

For sensitive information like passwords, use environment variables with the `LEMATERIALFETCHER_` prefix:

```bash
# Database credentials
export LEMATERIALFETCHER_DB_PASSWORD=your_password
export LEMATERIALFETCHER_MYSQL_PASSWORD=your_mysql_password

# Hugging Face credentials
export LEMATERIALFETCHER_HF_TOKEN=your_huggingface_token
```

A template `.env.example` file is provided that you can copy to `.env` and customize.

## Usage

The CLI provides several commands for different data sources and operations. Here's a comprehensive guide:

### Basic Structure

```bash
lematerial-fetcher [GLOBAL_OPTIONS] COMMAND [COMMAND_OPTIONS]
```

### Global Options

- `--debug`: Run operations in main process for debugging
- `--cache-dir DIR`: Directory for temporary data (default: ~/.cache/lematerial_fetcher)

### Available Commands

1. **Materials Project (MP)**

   ```bash
   # Fetch structures
   lematerial-fetcher mp fetch --table-name mp_structures --num-workers 4
   
   # Fetch tasks
   lematerial-fetcher mp fetch --tasks --table-name mp_tasks
   
   # Transform data
   lematerial-fetcher mp transform --table-name source_table --dest-table-name dest_table
   ```

2. **Alexandria**

   ```bash
   # Fetch structures
   lematerial-fetcher alexandria fetch --table-name alex_structures --functional pbe
   
   # Fetch trajectories
   lematerial-fetcher alexandria fetch --traj --table-name alex_trajectories
   
   # Transform data
   lematerial-fetcher alexandria transform --table-name source_table --dest-table-name dest_table
   ```

3. **OQMD**

   ```bash
   # Fetch data
   lematerial-fetcher oqmd fetch --table-name oqmd_structures
   
   # Transform data
   lematerial-fetcher oqmd transform --table-name source_table --dest-table-name dest_table
   ```

4. **Push to Hugging Face**

   ```bash
   lematerial-fetcher push --table-name my_table --hf-repo-id my-repo
   ```

### Common Options

These options are available across most commands:

#### Database Options

- `--db-conn-str STR`: Complete database connection string
- `--db-user USER`: Database username
- `--db-host HOST`: Database host (default: localhost)
- `--db-name NAME`: Database name (default: lematerial)

#### Processing Options

- `--num-workers N`: Number of parallel workers
- `--log-dir DIR`: Directory for logs (default: ./logs)
- `--max-retries N`: Maximum retry attempts (default: 3)
- `--retry-delay N`: Delay between retries in seconds (default: 2)
- `--log-every N`: Log frequency (default: 1000)

#### Fetch Options

- `--offset N`: Starting offset (default: 0)
- `--table-name NAME`: Target table name
- `--limit N`: Items per API request (default: 500)

#### Transformer Options

- `--batch-size N`: Batch processing size (default: 500)
- `--dest-table-name NAME`: Destination table name
- `--traj`: Transform trajectory data

### Examples

1. **Fetch from Materials Project with custom configuration**:

   ```bash
   lematerial-fetcher mp fetch \
     --table-name mp_structures \
     --num-workers 4 \
     --db-host localhost \
     --db-name materials \
     --log-dir ./mp_logs
   ```

2. **Transform Alexandria data with source and destination databases**:

   ```bash
   lematerial-fetcher alexandria transform \
     --table-name source_table \
     --dest-table-name dest_table \
     --batch-size 1000 \
     --db-host source_host \
     --dest-db-host dest_host
   ```

3. **Push to Hugging Face with custom chunk size**:

   ```bash
   lematerial-fetcher push \
     --table-name my_table \
     --hf-repo-id my-repo \
     --chunk-size 2000 \
     --max-rows 10000
   ```

## Database Configuration

### PostgreSQL Configuration

You can configure the database connection in two ways:

1. **Using individual parameters**:

   ```bash
   # Set password in environment
   export LEMATERIALFETCHER_DB_PASSWORD=your_password
   
   # Run command
   lematerial-fetcher mp fetch --db-user username --db-name database_name
   ```

2. **Using a connection string**:

   ```bash
   lematerial-fetcher mp fetch --db-conn-str="host=localhost user=username password=password dbname=database_name sslmode=disable"
   ```

### MySQL Configuration (for OQMD)

MySQL-specific options:

- `--mysql-host HOST`: MySQL host (default: localhost)
- `--mysql-user USER`: MySQL username
- `--mysql-database NAME`: MySQL database name (default: lematerial)
- `--mysql-cert-path PATH`: Path to MySQL SSL certificate

## Acknowledgements

This project leverages data from several established materials databases. Please see [ACKNOWLEDGEMENTS.md](./ACKNOWLEDGEMENTS.md) for complete information about the data sources used and proper citations for academic use.

## License and copyright

This code base is the property of Entalpic and is licensed under the Apache License, Version 2.0 (the "License").

```text
Copyright 2025 Entalpic
```<|MERGE_RESOLUTION|>--- conflicted
+++ resolved
@@ -1,16 +1,13 @@
-<<<<<<< HEAD
 <p align="center">
   <img src="https://cdn-uploads.huggingface.co/production/uploads/65a67b0ee65b8ffd3b91572f/nMqy0cpsj15EIliGzfOo_.png" alt="LeMaterial" width="700"/>
 </p>
 
-# lematerial-fetcher
-=======
+
 # LeMaterial-Fetcher
->>>>>>> c120b15a
-
-`lematerial-fetcher` is designed to fetch data from a specified OPTIMADE's compatible JSON-API, process it, and store it in a PostgreSQL database. It is highly concurrent, to handle data fetching and processing efficiently.
-
-The objective is to retrieve information from various OPTIMADE sources and establish a local database. This database will enable us to process and utilize the data according to our specific requirements, which can then be uploaded to an online and easily accessible place like Hugging Face.
+
+LeMaterial-Fetcher is designed to fetch data any external source, process it, and store it in a PostgreSQL database in a pre-defined format with structure-level validation and database-level validators. It is highly concurrent, to handle data fetching and processing efficiently.
+
+The objective is to retrieve information from various sources and establish a local database that can be unified. This database will enable us to process and utilize the data according to our specific requirements, which can then be uploaded to an online and easily accessible place like Hugging Face.
 
 **Explore the datasets built with this tool on [Hugging Face](https://huggingface.co/LeMaterial)** 🤗:
 
