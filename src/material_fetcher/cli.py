--- conflicted
+++ resolved
@@ -54,14 +54,10 @@
 @mp_cli.command(name="transform")
 def mp_transform():
     """Transform materials from Material Project."""
-<<<<<<< HEAD
-    transform(transform_mp_structure, filter_mp_structure)
-=======
     try:
-        transform(transform_mp_structure)
+        transform(transform_mp_structure, filter_mp_structure)
     except KeyboardInterrupt:
         logger.abort("\nAborted.", exit=1)
->>>>>>> 664c3d02
 
 
 @alexandria_cli.command(name="fetch")
