--- conflicted
+++ resolved
@@ -527,33 +527,12 @@
         # Compatibility of the DFT settings
         # dict from string to dict
         settings = ast.literal_eval(static_calculation["settings"])
-<<<<<<< HEAD
-        if settings["ispin"] not in ["1", 1]:
-            values_dict["cross_compatibility"] = False
-        filter_out_elements = [
-            "Yb",
-            "W",
-            "Tl",
-            "Eu",
-            "Ce",
-            "Rh",
-            "Ru",
-            "Mo",
-            "Mn",
-            "Cr",
-            "V",
-            "Ti",
-            "Ca",
-        ]
-        if any(element in values_dict["elements"] for element in filter_out_elements):
-=======
         if settings["ispin"] in ["1", 1]:
             values_dict["cross_compatibility"] = True
         else:
             values_dict["cross_compatibility"] = False
 
         if any(element in values_dict["elements"] for element in self.exclude_elements):
->>>>>>> 92c4cd43
             logger.warning(
                 f"Skipping oqmd-{raw_structure['id']} because it contains excluded elements"
             )
