# Copyright 2025 Entalpic
import gc
import json
import os
from dataclasses import dataclass
from datetime import datetime
from multiprocessing import Manager
from typing import Any

<<<<<<< HEAD
=======
import ijson
>>>>>>> fcef36de
from tqdm import tqdm

from lematerial_fetcher.database.postgres import StructuresDatabase
from lematerial_fetcher.fetch import BaseFetcher, ItemsInfo
from lematerial_fetcher.fetcher.alexandria.utils import (
    replace_nan_in_large_json,
)
from lematerial_fetcher.models.models import RawStructure
from lematerial_fetcher.models.optimade import Functional
from lematerial_fetcher.utils.config import FetcherConfig, load_fetcher_config
from lematerial_fetcher.utils.io import (
    create_session,
    download_file,
    list_download_links_from_page,
)
from lematerial_fetcher.utils.logging import logger


@dataclass
class BatchInfo:
    """Information about a batch to be processed."""

    offset: int
    limit: int


def get_functional_from_url(url: str) -> Functional:
    """Get the functional from the URL."""
    if "pbe" in url:
        return Functional.PBE
    elif "pbesol" in url:
        return Functional.PBESOL
    elif "scan" in url:
        return Functional.SCAN
    else:
        raise ValueError(f"Unknown functional: {url}")


def read_item(item: Any, latest_modified: datetime) -> RawStructure:
    """
    Convert an API item to a RawStructure.

    Parameters
    ----------
    item : Any
        The API item to convert
    latest_modified : datetime
        The latest modified date

    Returns
    -------
    RawStructure
        The converted structure
    """
    last_modified = item["attributes"].get("last_modified", None)
    if last_modified:
        last_modified = datetime.fromisoformat(last_modified.replace("Z", "+00:00"))
        # update the last modified date if it's the latest
        if latest_modified is None or last_modified > latest_modified:
            latest_modified = last_modified
        last_modified = last_modified.strftime("%Y-%m-%d")
    return RawStructure(
        id=item["id"],
        type=item["type"],
        attributes=item["attributes"],
        last_modified=last_modified,
    ), latest_modified


class AlexandriaFetcher(BaseFetcher):
    """Fetcher for the Alexandria API."""

    def __init__(self, config: FetcherConfig = None, debug: bool = False):
        """Initialize the fetcher."""
        super().__init__(config or load_fetcher_config(), debug)
        self.manager = Manager()
        self.manager_dict = self.manager.dict()
        self.manager_dict["latest_modified"] = None
        self.manager_dict["occurred"] = False

    def setup_resources(self) -> None:
        """Set up necessary resources."""
        logger.info("Setting up Alexandria fetcher resources")
        self.setup_database()

    def get_items_to_process(self) -> ItemsInfo:
        """Get information about batches to process."""
        # For Alexandria we can just return a starting offset
        # and actual batches will be generated dynamically during processing with:
        # return ItemsInfo(start_offset=self.config.page_offset)

        # But we can actually know exactly how many items there are in the dataset
        # by querying the API with a limit of 1 and no offset
        # and then we can return the total number of items
        session = create_session()
        response = session.get(f"{self.config.base_url}?page_limit=1")
        response.raise_for_status()
        data = response.json()
        total_count = data.get("meta", {}).get("data_available", None)
        items_list = [
            f"{self.config.base_url}?page_limit={self.config.page_limit}&page_offset={i}"
            for i in range(0, total_count, self.config.page_limit)
        ]
        start_offset = self.config.page_offset // self.config.page_limit
        items_info = ItemsInfo(
            start_offset=start_offset, items=items_list, total_count=total_count
        )
        return items_info

    @staticmethod
    def _process_batch(
        batch: Any, config: FetcherConfig, manager_dict: dict, worker_id: int = 0
    ) -> bool:
        """
        Process a single batch from the Alexandria API.

        Parameters
        ----------
        batch : BatchInfo
            Information about the batch to process
        config : FetcherConfig
            Configuration object
        manager_dict : dict
            Shared dictionary for inter-process communication
        worker_id : int
            The ID of the worker

        Returns
        -------
        bool
            True if successful and more data is available, False if failed or no more data
        """
        try:
            db = StructuresDatabase(config.db_conn_str, config.table_name)
            session = create_session()

            try:
                # If we didn't have a list of URLs, we could use:
                # url = f"{config.base_url}?page_limit={batch.limit}&sort=id&page_offset={batch.offset}"

                response = session.get(batch)
                response.raise_for_status()
                data = response.json()

                # Process and store items
                structures = []
                for api_item in data.get("data", []):
                    try:
                        structure, last_modified = read_item(
                            api_item, manager_dict["latest_modified"]
                        )
                        manager_dict["latest_modified"] = last_modified
                        structures.append(structure)
                    except Exception as e:
                        logger.warning(
                            f"Error processing item {api_item.get('id', 'unknown')}: {str(e)}"
                        )
                        continue

                # Insert all structures in a batch
                if structures:
                    db.batch_insert_data(structures)

                return len(data.get("data", [])) > 0

            except Exception as e:
                # Check if this is a critical error
                logger.error(
                    f"Error processing batch: {str(e)} at offset {batch.offset}"
                )
                shared_critical_error = BaseFetcher.is_critical_error(e)
                if shared_critical_error and manager_dict is not None:
                    manager_dict["occurred"] = True  # shared across processes

                return False
            finally:
                session.close()

        except Exception as e:
            logger.error(f"Process initialization error: {str(e)}")
            return False

    def cleanup_resources(self) -> None:
        """Clean up resources."""
        logger.info("Cleaning up Alexandria fetcher resources")

    def get_new_version(self) -> str:
        """Get a new version string."""
        return datetime.utcnow().isoformat()


class AlexandriaTrajectoryFetcher(BaseFetcher):
    """Fetcher for the Alexandria API."""

    def __init__(self, config: FetcherConfig = None, debug: bool = False):
        """Initialize the fetcher."""
        super().__init__(config or load_fetcher_config(), debug)
        self.manager = Manager()
        self.manager_dict = self.manager.dict()
        self.manager_dict["latest_modified"] = None
        self.manager_dict["occurred"] = False

    def setup_resources(self) -> None:
        """Set up necessary resources."""
        logger.info("Setting up Alexandria Trajectory fetcher resources")
        self.setup_database()

    def get_items_to_process(self) -> ItemsInfo:
        """Get information about batches to process."""
        # For Alexandria we just return a starting offset
        # Actual batches will be generated dynamically during processing
        urls = list_download_links_from_page(
            self.config.base_url, pattern=r"\.json\.bz2\s*$"
        )
        logger.info(f"Found {len(urls)} URLs")

        # We only keep the files that have been updated after the latest version's date
        current_version_date = self.get_current_version()
        if current_version_date:
            current_version_date = datetime.fromisoformat(current_version_date)
        filtered_keys = []
        latest_modified = None  # used to update the dataset version
        for url in urls:
            try:
                last_modified = url["last_modified"]
                last_modified = datetime.fromisoformat(
                    last_modified.replace("Z", "+00:00")
                )

                if latest_modified is None or last_modified > latest_modified:
                    latest_modified = last_modified

                # Include file if:
                # 1. No current version (first sync)
                # 2. Invalid current version date
                # 3. File was modified after current version date
                if (
                    not current_version_date
                    or last_modified.date() >= current_version_date.date()
                ):
                    filtered_keys.append((url["url"], last_modified))
                else:
                    logger.debug(
                        f"Skipping {url['url']} (not modified since {current_version_date})"
                    )

            except Exception as e:
                logger.warning(f"Error checking metadata for {url['url']}: {str(e)}")
                # include the file if we can't check its metadata
                filtered_keys.append((url["url"], url["last_modified"]))

        filtered_keys = sorted(filtered_keys, key=lambda x: x[1])
        if len(filtered_keys) > 0 and self.config.page_offset > 0:
            logger.info(
                f"Skipping {self.config.page_offset} files, starting from {filtered_keys[0]}"
            )
        filtered_keys = [(x[0], x[1], i) for i, x in enumerate(filtered_keys)]

        logger.warning(
            f"Running the Alexandria Trajectory fetcher with {len(filtered_keys)} files "
            "to download. This will load whole JSON files into memory, make sure you have enough RAM "
            "for the number of workers that you are spinning up."
        )

        return ItemsInfo(
            start_offset=self.config.page_offset,
            total_count=len(urls),
            items=filtered_keys,
        )

    @staticmethod
    def _process_batch(
        batch: Any, config: FetcherConfig, manager_dict: dict, worker_id: int = 0
    ) -> bool:
        """
        Process a single batch from the Alexandria API.

        Parameters
        ----------
        batch : dict
            Dictionary containing information about the file to process, including 'url'
        config : FetcherConfig
            Configuration object
        manager_dict : dict
            Shared dictionary for inter-process communication
        worker_id : int
            The ID of the worker

        Returns
        -------
        bool
            True if successful, False if failed
        """
        try:
            db = StructuresDatabase(config.db_conn_str, config.table_name)
            file_url, last_modified, offset = batch

            file_path = download_file(
                file_url,
                desc=f"Downloading {file_url}",
                decompress="bz2",
                position=worker_id
                * 2,  # Ensure each worker's bars are grouped together
            )

            # This is a hack to get the functional from the URL
            functional = get_functional_from_url(file_url)

            structures = []
<<<<<<< HEAD
            file_json = json.load(open(file_path, "rb"))
=======

            cleaned_file_path = replace_nan_in_large_json(
                file_path, file_path.replace(".json", "_cleaned.json")
            )
            file = open(cleaned_file_path, "r")
            parser = ijson.kvitems(file, "", use_float=True)
>>>>>>> fcef36de
            # Get all keys at the root level
            for key, item in tqdm(
                parser,
                position=worker_id * 2 + 1,  # Position right below its download bar
                desc=f"Processing {file_url.split('/')[-1]}",
                leave=False,
                miniters=100,
            ):
                # item = sanitize_json(item)
                for trajectory in item:
                    trajectory["functional"] = functional

                raw_structure = RawStructure(
                    id=key,
                    type="trajectory",
                    attributes=item,
                    last_modified=last_modified,
                )
                structures.append(raw_structure)

                if len(structures) % config.log_every == 0:
                    db.batch_insert_data(structures)
                    structures = []

            # Insert all remaining structures in a batch
            if structures:
                db.batch_insert_data(structures)

            os.remove(file_path)
            os.remove(cleaned_file_path)

            # Update the latest modified date
            manager_dict["latest_modified"] = last_modified

            gc.collect()
            return True

        except Exception as e:
            # Check if this is a critical error
            shared_critical_error = BaseFetcher.is_critical_error(e)
            if shared_critical_error and manager_dict is not None:
                manager_dict["occurred"] = True  # shared across processes
            logger.error(f"Error processing batch: {str(e)} at offset {offset}")
            if os.path.exists(file_path):
                os.remove(file_path)
            if os.path.exists(cleaned_file_path):
                os.remove(cleaned_file_path)
            gc.collect()
            return False

    def cleanup_resources(self) -> None:
        """Clean up resources."""
        logger.info("Cleaning up Alexandria fetcher resources")

    def get_new_version(self) -> str:
        """Get a new version string."""
        return (
            self.manager_dict["latest_modified"]
            if self.manager_dict["latest_modified"]
            else datetime.min.isoformat()
        )<|MERGE_RESOLUTION|>--- conflicted
+++ resolved
@@ -7,10 +7,7 @@
 from multiprocessing import Manager
 from typing import Any
 
-<<<<<<< HEAD
-=======
 import ijson
->>>>>>> fcef36de
 from tqdm import tqdm
 
 from lematerial_fetcher.database.postgres import StructuresDatabase
@@ -320,16 +317,13 @@
             functional = get_functional_from_url(file_url)
 
             structures = []
-<<<<<<< HEAD
-            file_json = json.load(open(file_path, "rb"))
-=======
 
             cleaned_file_path = replace_nan_in_large_json(
                 file_path, file_path.replace(".json", "_cleaned.json")
             )
             file = open(cleaned_file_path, "r")
             parser = ijson.kvitems(file, "", use_float=True)
->>>>>>> fcef36de
+
             # Get all keys at the root level
             for key, item in tqdm(
                 parser,
